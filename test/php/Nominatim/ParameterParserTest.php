--- conflicted
+++ resolved
@@ -183,79 +183,33 @@
     {
         $oParams = new ParameterParser(array('accept-language' => ''));
         $this->assertSame(array(
-<<<<<<< HEAD
-                           'default' => 'default',
-                           'brand' => 'brand',
-                           'official_name:default' => 'official_name:default',
-                           'short_name:default' => 'short_name:default',
-                           'official_name' => 'official_name',
-                           'short_name' => 'short_name',
-                           'ref' => 'ref',
-                           'type' => 'type'
-                          ), $oParams->getPreferredLanguages('default'));
+                           'default' => 'default',
+                          ), array_slice($oParams->getPreferredLanguages('default'), 0, 4));
 
         $oParams = new ParameterParser(array('accept-language' => 'de,en'));
         $this->assertSame(array(
                            'de' => 'de',
                            'en' => 'en',
-=======
-                           'name:default' => 'name:default',
-                           '_place_name:default' => '_place_name:default',
-                           'name' => 'name',
-                           '_place_name' => '_place_name'
-                          ), array_slice($oParams->getPreferredLanguages('default'), 0, 4));
-
-        $oParams = new ParameterParser(array('accept-language' => 'de,en'));
-        $this->assertSame(array(
-                           'name:de' => 'name:de',
-                           '_place_name:de' => '_place_name:de',
-                           'name:en' => 'name:en',
-                           '_place_name:en' => '_place_name:en',
->>>>>>> 27235535
-                           'name' => 'name',
-                           '_place_name' => '_place_name'
+                           'default' => 'default',
                           ), array_slice($oParams->getPreferredLanguages('default'), 0, 6));
 
         $oParams = new ParameterParser(array('accept-language' => 'fr-ca,fr;q=0.8,en-ca;q=0.5,en;q=0.3'));
         $this->assertSame(array(
-<<<<<<< HEAD
                            'fr-ca' => 'fr-ca',
+                           'fr' => 'fr',
                            'fr' => 'fr',
                            'en-ca' => 'en-ca',
                            'en' => 'en',
-=======
-                           'name:fr-ca' => 'name:fr-ca',
-                           '_place_name:fr-ca' => '_place_name:fr-ca',
-                           'name:fr' => 'name:fr',
-                           '_place_name:fr' => '_place_name:fr',
-                           'name:en-ca' => 'name:en-ca',
-                           '_place_name:en-ca' => '_place_name:en-ca',
-                           'name:en' => 'name:en',
-                           '_place_name:en' => '_place_name:en',
->>>>>>> 27235535
-                           'name' => 'name',
-                           '_place_name' => '_place_name'
+                           'default' => 'default',
                           ), array_slice($oParams->getPreferredLanguages('default'), 0, 10));
 
         $oParams = new ParameterParser(array('accept-language' => 'ja_rm,zh_pinyin'));
         $this->assertSame(array(
-<<<<<<< HEAD
                            'ja_rm' => 'ja_rm',
                            'zh_pinyin' => 'zh_pinyin',
                            'ja' => 'ja',
                            'zh' => 'zh',
-=======
-                           'name:ja_rm' => 'name:ja_rm',
-                           '_place_name:ja_rm' => '_place_name:ja_rm',
-                           'name:zh_pinyin' => 'name:zh_pinyin',
-                           '_place_name:zh_pinyin' => '_place_name:zh_pinyin',
-                           'name:ja' => 'name:ja',
-                           '_place_name:ja' => '_place_name:ja',
-                           'name:zh' => 'name:zh',
-                           '_place_name:zh' => '_place_name:zh',
->>>>>>> 27235535
-                           'name' => 'name',
-                           '_place_name' => '_place_name'
+                           'default' => 'default',
                           ), array_slice($oParams->getPreferredLanguages('default'), 0, 10));
     }
 
